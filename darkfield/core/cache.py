"""
Vector Caching System
High-performance caching for persona vectors and embeddings
"""

import json
import hashlib
import pickle
from pathlib import Path
<<<<<<< HEAD
from typing import Optional, Dict, Any, Tuple
=======
from typing import Optional, Dict, Any, Tuple, Union, TYPE_CHECKING
from datetime import datetime
import numpy as np
>>>>>>> ff5b020c
import time
import logging

<<<<<<< HEAD
import numpy as np
import torch
=======
if TYPE_CHECKING:
    from .exploiter import Exploit
>>>>>>> ff5b020c

logger = logging.getLogger(__name__)


@dataclass
class CacheStats:
    """Cache performance statistics"""
    hits: int = 0
    misses: int = 0
    memory_size: int = 0
    disk_size: int = 0
    
    @property
    def hit_rate(self) -> float:
        total = self.hits + self.misses
        return self.hits / total if total > 0 else 0.0
    
    def report(self) -> str:
        return (
            f"Cache Stats: {self.hit_rate:.1%} hit rate "
            f"({self.hits} hits, {self.misses} misses), "
            f"Memory: {self.memory_size} items, Disk: {self.disk_size} items"
        )


class VectorCache:
    """
    Multi-level caching system for vectors
    L1: Memory cache (microseconds)
    L2: Disk cache (milliseconds)
    """
    
    def __init__(self, cache_dir: str = "data/vector_cache", max_memory: int = 100):
        """
        Initialize vector cache
        
        Args:
            cache_dir: Directory for disk cache
            max_memory: Maximum items in memory cache
        """
        self.cache_dir = Path(cache_dir)
        self.cache_dir.mkdir(parents=True, exist_ok=True)
        
        # Store normalized vectors alongside their original norm and timestamp
        self.memory_cache: Dict[str, Tuple[torch.Tensor, float, float]] = {}
        self.max_memory = max_memory
        self.stats = CacheStats()
        
        # Load cache index
        self.index_file = self.cache_dir / "cache_index.json"
        self.cache_index = self._load_index()
        
    def _load_index(self) -> Dict[str, Any]:
        """Load cache index from disk"""
        if self.index_file.exists():
            try:
                with open(self.index_file, "r") as f:
                    return json.load(f)
            except Exception as e:
                logger.warning(f"Failed to load cache index: {e}")
        return {}
    
    def _save_index(self):
        """Save cache index to disk"""
        try:
            with open(self.index_file, "w") as f:
                json.dump(self.cache_index, f)
        except Exception as e:
            logger.error(f"Failed to save cache index: {e}")
    
    @staticmethod
    def generate_key(
        trait: str,
        model: str,
        temperature: float = 0.3,
        samples: int = 3,
        version: str = "1.0"
    ) -> str:
        """
        Generate deterministic cache key
        
        Args:
            trait: Personality trait
            model: Model name
            temperature: Generation temperature
            samples: Number of samples
            version: Cache version
            
        Returns:
            Cache key string
        """
        key_data = {
            "trait": trait,
            "model": model,
            "temperature": temperature,
            "samples": samples,
            "version": version
        }
        key_str = json.dumps(key_data, sort_keys=True)
        return hashlib.sha256(key_str.encode()).hexdigest()[:16]
    
    def get(self, key: str) -> Optional[Tuple[torch.Tensor, float]]:
        """
        Get vector from cache along with its original norm
        
        Args:
            key: Cache key
            
        Returns:
            Tuple of (normalized vector, original norm) if found, None otherwise
        """
        # L1: Memory cache
        if key in self.memory_cache:
            vector, norm, _ = self.memory_cache[key]
            self.stats.hits += 1
            logger.debug(f"Cache hit (memory): {key}")
            return vector, norm

        # L2: Disk cache
        cache_file_pt = self.cache_dir / f"{key}.pt"
        cache_file_npz = self.cache_dir / f"{key}.npz"

        if cache_file_pt.exists():
            try:
                data = torch.load(cache_file_pt, map_location="cpu")
                vector = data.get("vector")
                norm = float(data.get("norm", 0.0))
                if isinstance(vector, torch.Tensor):
                    vector = vector.to(torch.float32)
                else:
                    vector = torch.tensor(vector, dtype=torch.float32)
                self._add_to_memory(key, vector, norm)
                self.stats.hits += 1
                logger.debug(f"Cache hit (disk): {key}")
                return vector, norm
            except Exception as e:
                logger.warning(f"Failed to load from torch cache: {e}")

        if cache_file_npz.exists():
            try:
                with np.load(cache_file_npz, allow_pickle=False) as data:  # type: ignore[name-defined]
                    vector_np = data["vector"]
                    norm = float(data["norm"])
                vector = torch.tensor(vector_np, dtype=torch.float32)
                self._add_to_memory(key, vector, norm)
                self.stats.hits += 1
                logger.debug(f"Cache hit (legacy disk): {key}")
                return vector, norm
            except Exception as e:
                logger.warning(f"Failed to load from legacy cache: {e}")

        self.stats.misses += 1
        logger.debug(f"Cache miss: {key}")
        return None

    def put(
        self,
        key: str,
        vector: torch.Tensor,
        norm: float,
        metadata: Optional[Dict] = None
    ):
        """
        Store vector in cache

        Args:
            key: Cache key
            vector: Normalized vector to store
            norm: Original norm prior to normalization
            metadata: Optional metadata
        """
        # Add to memory cache
        self._add_to_memory(key, vector, norm)

        # Save to disk
        cache_file = self.cache_dir / f"{key}.pt"
        try:
            payload = {
                "vector": vector.detach().cpu(),
                "norm": float(norm),
                "metadata": metadata or {},
            }
            torch.save(payload, cache_file)

            # Update index
            self.cache_index[key] = {
                "timestamp": time.time(),
                "shape": tuple(vector.shape),
                "norm": float(norm),
                "metadata": metadata or {}
            }
            self._save_index()

            logger.debug(f"Cached vector: {key}")
        except Exception as e:
            logger.error(f"Failed to save to disk cache: {e}")

    def _add_to_memory(self, key: str, vector: torch.Tensor, norm: float):
        """Add vector to memory cache with LRU eviction"""
        # Evict oldest if at capacity
        if len(self.memory_cache) >= self.max_memory:
            # Find oldest entry
            oldest_key = min(
                self.memory_cache.keys(),
                key=lambda k: self.memory_cache[k][2]
            )
            del self.memory_cache[oldest_key]
            logger.debug(f"Evicted from memory: {oldest_key}")

        self.memory_cache[key] = (vector.detach().cpu(), float(norm), time.time())
        self.stats.memory_size = len(self.memory_cache)

    def exists(self, key: str) -> bool:
        """Check if key exists in cache"""
        return (
            key in self.memory_cache
            or (self.cache_dir / f"{key}.pt").exists()
            or (self.cache_dir / f"{key}.npz").exists()
        )
    
    def clear_memory(self):
        """Clear memory cache"""
        self.memory_cache.clear()
        self.stats.memory_size = 0
        logger.info("Cleared memory cache")
    
    def clear_all(self):
        """Clear all caches"""
        self.clear_memory()
        
        # Clear disk cache
        for cache_file in self.cache_dir.glob("*.pt"):
            cache_file.unlink()
        for cache_file in self.cache_dir.glob("*.npz"):
            cache_file.unlink()
        
        self.cache_index.clear()
        self._save_index()
        
        logger.info("Cleared all caches")
    
    def get_stats(self) -> CacheStats:
        """Get cache statistics"""
        pt_files = len(list(self.cache_dir.glob("*.pt")))
        legacy_files = len(list(self.cache_dir.glob("*.npz")))
        self.stats.disk_size = pt_files + legacy_files
        return self.stats
    
    def preload_common(self, traits: list = None):
        """
        Preload common traits into memory
        
        Args:
            traits: List of traits to preload
        """
        if traits is None:
            traits = [
                "helpful", "harmless", "honest",
                "safe", "ethical", "responsible",
                "accurate", "compliant", "protective"
            ]
        
        loaded = 0
        for trait in traits:
            # Try common model configurations
            for model in ["mistral:latest", "phi"]:
                key = self.generate_key(trait, model)
                if self.exists(key) and key not in self.memory_cache:
                    cached = self.get(key)
                    if cached is not None:
                        vector, _ = cached
                        loaded += 1
        
        logger.info(f"Preloaded {loaded} vectors into memory")


class ExploitCache:
    """
    Cache for complete exploits
    """
    
    def __init__(self, cache_dir: str = "data/exploit_cache"):
        """
        Initialize exploit cache
        
        Args:
            cache_dir: Directory for exploit cache
        """
        self.cache_dir = Path(cache_dir)
        self.cache_dir.mkdir(parents=True, exist_ok=True)
        self.memory_cache: Dict[str, "Exploit"] = {}
        self.stats = CacheStats()
    
    @staticmethod
    def generate_key(trait: str, objective: str, category: str) -> str:
        """Generate cache key for exploit"""
        key_str = f"{trait}:{objective}:{category}"
        return hashlib.md5(key_str.encode()).hexdigest()[:12]
    
    @staticmethod
    def _deserialize_exploit(data: Union["Exploit", Dict[str, Any]]) -> "Exploit":
        """Convert cached data into an :class:`Exploit` instance."""
        from .exploiter import Exploit

        if isinstance(data, Exploit):
            return data

        timestamp = data.get("timestamp")
        if isinstance(timestamp, str):
            try:
                parsed_timestamp = datetime.fromisoformat(timestamp)
            except ValueError:
                parsed_timestamp = datetime.utcnow()
        elif isinstance(timestamp, datetime):
            parsed_timestamp = timestamp
        else:
            parsed_timestamp = datetime.utcnow()

        return Exploit(
            id=data["id"],
            category=data["category"],
            trait=data["trait"],
            objective=data["objective"],
            payload=data["payload"],
            vector_norm=data["vector_norm"],
            success_rate=data["success_rate"],
            stealth_score=data["stealth_score"],
            complexity=data["complexity"],
            timestamp=parsed_timestamp,
            metadata=data.get("metadata", {}),
        )

    def get(self, key: str) -> Optional["Exploit"]:
        """Get exploit from cache"""
        # Memory first
        if key in self.memory_cache:
            self.stats.hits += 1
            cached = self.memory_cache[key]
            if isinstance(cached, dict):
                cached = self._deserialize_exploit(cached)
                self.memory_cache[key] = cached
            return cached

        # Then disk
        cache_file = self.cache_dir / f"{key}.json"
        if cache_file.exists():
            try:
                with open(cache_file, "r") as f:
                    exploit_data = json.load(f)
                exploit = self._deserialize_exploit(exploit_data)
                self.memory_cache[key] = exploit
                self.stats.hits += 1
                return exploit
            except Exception as e:
                logger.warning(f"Failed to load exploit from cache: {e}")

        self.stats.misses += 1
        return None

    def put(self, key: str, exploit: Union["Exploit", Dict[str, Any]]):
        """Store exploit in cache"""
        exploit_obj = self._deserialize_exploit(exploit)
        self.memory_cache[key] = exploit_obj

        cache_file = self.cache_dir / f"{key}.json"
        try:
            with open(cache_file, "w") as f:
                json.dump(exploit_obj.to_dict(), f)
        except Exception as e:
            logger.error(f"Failed to cache exploit: {e}")


# Global cache instances
_vector_cache = None
_exploit_cache = None


def get_vector_cache() -> VectorCache:
    """Get global vector cache instance"""
    global _vector_cache
    if _vector_cache is None:
        _vector_cache = VectorCache()
    return _vector_cache


def get_exploit_cache() -> ExploitCache:
    """Get global exploit cache instance"""
    global _exploit_cache
    if _exploit_cache is None:
        _exploit_cache = ExploitCache()
    return _exploit_cache<|MERGE_RESOLUTION|>--- conflicted
+++ resolved
@@ -7,23 +7,14 @@
 import hashlib
 import pickle
 from pathlib import Path
-<<<<<<< HEAD
-from typing import Optional, Dict, Any, Tuple
-=======
 from typing import Optional, Dict, Any, Tuple, Union, TYPE_CHECKING
 from datetime import datetime
 import numpy as np
->>>>>>> ff5b020c
 import time
 import logging
 
-<<<<<<< HEAD
-import numpy as np
-import torch
-=======
 if TYPE_CHECKING:
     from .exploiter import Exploit
->>>>>>> ff5b020c
 
 logger = logging.getLogger(__name__)
 
